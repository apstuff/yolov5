--- conflicted
+++ resolved
@@ -21,11 +21,7 @@
 
 class Albumentations:
     # YOLOv5 Albumentations class (optional, only used if package is installed)
-<<<<<<< HEAD
-    def __init__(self, custom_args):
-=======
-    def __init__(self, size=640):
->>>>>>> eef90572
+    def __init__(self, custom_args, size=640):
         self.transform = None
         prefix = colorstr('albumentations: ')
         try:
