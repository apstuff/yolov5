--- conflicted
+++ resolved
@@ -457,11 +457,7 @@
         self.mosaic_border = [-img_size // 2, -img_size // 2]
         self.stride = stride
         self.path = path
-<<<<<<< HEAD
-        self.albumentations = Albumentations(custom_args) if augment else None
-=======
-        self.albumentations = Albumentations(size=img_size) if augment else None
->>>>>>> eef90572
+        self.albumentations = Albumentations(custom_args, size=img_size) if augment else None
 
         try:
             f = []  # image files
